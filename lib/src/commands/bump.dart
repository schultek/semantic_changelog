import 'dart:async';
import 'dart:io';
import 'dart:math';

import 'package:args/command_runner.dart';
<<<<<<< HEAD
import 'package:collection/collection.dart';
import 'package:glob/glob.dart';
import 'package:melos/melos.dart';
=======
>>>>>>> 5115b0e8
import 'package:pub_semver/pub_semver.dart';
import 'package:pubspec/pubspec.dart';

import '../changelog.dart';
import '../packages.dart';

/// The "bump" command.
class BumpCommand extends Command<void> {
  BumpCommand() {
    argParser.addFlag(
      'dry-run',
      negatable: false,
      help: 'Analyze but do not apply the version bump.',
    );

    argParser.addMultiOption(
      'scope',
      valueHelp: 'glob',
      help: 'Include only packages with names matching the given glob. This '
          'option can be repeated.',
    );

    argParser.addMultiOption(
      'ignore',
      valueHelp: 'glob',
      help: 'Exclude packages with names matching the given glob. This option '
          'can be repeated.',
    );
  }

  @override
  String get description => 'Updates the version of the packages with '
      'changes within the project.';

  @override
  String get name => 'bump';

  void _logChanges(Map<String, PackageUpdate> versionBumps) {
    if (versionBumps.isEmpty) {
      stdout.writeln('No packages have been updated.');
      return;
    }
    final longestPackageNameLength =
        versionBumps.keys.map((e) => e.length).reduce(max);

    final buffer = StringBuffer(
      'The following packages have been updated:\n',
    );
    for (final update in versionBumps.values) {
      buffer.writeln(
        '${update.package.name.padRight(longestPackageNameLength)} : ${update.package.version} -> ${update.newVersion}${update.changelogPatch == null ? ' (No Changelog)' : ''}',
      );
    }

    stdout.write(buffer.toString());
  }

  @override
  FutureOr<void>? run() async {
    final scope = argResults!['scope'] as List<String>? ?? [];
    final ignore = argResults!['ignore'] as List<String>? ?? [];

    final filters = PackageFilters(
      scope: scope.map(Glob.new).toList(),
      ignore: ignore.map(Glob.new).toList(),
    );

    final versionBumps = await _computeBumps(filters);
    if (!(argResults!['dry-run'] as bool)) {
      await _applyBumps(versionBumps);
    }
    _logChanges(versionBumps);
  }

  Future<void> _applyBumps(Map<String, PackageUpdate> versionBumps) async {
    await Future.wait(
      versionBumps.values
          .expand(
            (update) => [
              update.changelogPatch?.run(),
              Future(
                () => update.package.updatePubspec(
                  update.newVersion,
                  dependencyChanges: update.dependencyChanges,
                ),
              ),
            ],
          )
          .nonNulls,
    );
  }

  Future<Map<String, PackageUpdate>> _computeBumps(
      PackageFilters filters) async {
    final versionBumps = <String, PackageUpdate>{};

<<<<<<< HEAD
    await visitPackagesInDependencyOrder(filters: filters, (package) async {
=======
    final workspace = await Workspace.find();

    await workspace.visitPackagesInDependencyOrder((package) async {
>>>>>>> 5115b0e8
      var update = await PackageUpdate.tryParse(package);
      if (update != null) {
        versionBumps[package.name] = update;
        // We continue to compute dependency changes in case, if any
      }

      // Check if any of the dependencies has a version bump
<<<<<<< HEAD
      final dependencyChanges = package.dependenciesInWorkspace.values.followedBy(package.devDependenciesInWorkspace.values)
          .map((dependency) => versionBumps[dependency.name])
          .whereNotNull()
=======
      final dependencyChanges = workspace
          .dependenciesInWorkspace(package)
          .map((dependency) => versionBumps[dependency])
          .nonNulls
>>>>>>> 5115b0e8
          .toList();

      if (dependencyChanges.isEmpty) return;

      if (update == null) {
<<<<<<< HEAD
        // If a dependency has a version bump, we need to bump the version of this
        // package as well. But only do so if the pubspec of the package
        // has a version number.
        if (package.pubSpec.version == null) return;

        final dependencyUpdateType =
            _findDependencyUpdateType(package, dependencyChanges);

        if (dependencyUpdateType == null) {
          return;
        }

        update = versionBumps[package.name] = PackageUpdate(
          package,
          dependencyUpdateType,
=======
        // If a package has no updates but some dependency changes, we need to
        // bump the version of this package to match. But only do so if the
        // pubspec of the package has a version number.
        if (package.version == null) return;
        update = versionBumps[package.name] = PackageUpdate(
          package,
          lockedDependencyChanges ??
              PackageUpdateType.dependencyChange(package.version!),
>>>>>>> 5115b0e8
        );

        if (package.changelog.existsSync()) {
          // Patch the changelog to add a new section for the new version
          update.changelogPatch = Patch(
            () async => package.changelog.writeAsString(
              '''
${update!.newVersionChangelogHeader}

${dependencyChanges.map((e) => '- `${e.package.name}` upgraded to `${e.newVersion}`').join('\n')}

${await package.changelog.readAsString()}''',
            ),
          );
        }
      }

      update.dependencyChanges.addAll(dependencyChanges);
    });
    return versionBumps;
  }
}

extension on Package {
<<<<<<< HEAD
  bool allowsDependencyVersion(String dependencyName, Version version) {
    return dependencyReferenceAllowsVersion(
          pubSpec.dependencies[dependencyName],
          version,
        ) &&
        dependencyReferenceAllowsVersion(
          pubSpec.devDependencies[dependencyName],
          version,
=======
  bool isLockedWithDependency(String dependencyName) {
    return isLockedWithDependencyReference(
          pubspec.dependencies[dependencyName],
        ) ||
        isLockedWithDependencyReference(
          pubspec.devDependencies[dependencyName],
>>>>>>> 5115b0e8
        );
  }

  bool dependencyReferenceAllowsVersion(
    DependencyReference? dependencyReference,
    Version version,
  ) {
    if (dependencyReference is! HostedReference) return true;

    return dependencyReference.versionConstraint.allows(version);
  }
}

PackageUpdateType? _findDependencyUpdateType(
  Package package,
  List<PackageUpdate> dependencyChanges,
) {
  PackageUpdateType? result;

  for (final dependency in dependencyChanges) {
    if (!package.allowsDependencyVersion(
        dependency.package.name, dependency.newVersion)) {
      result = PackageUpdateType.patch;
      break;
    }
  }

  return result;
}<|MERGE_RESOLUTION|>--- conflicted
+++ resolved
@@ -3,12 +3,7 @@
 import 'dart:math';
 
 import 'package:args/command_runner.dart';
-<<<<<<< HEAD
-import 'package:collection/collection.dart';
 import 'package:glob/glob.dart';
-import 'package:melos/melos.dart';
-=======
->>>>>>> 5115b0e8
 import 'package:pub_semver/pub_semver.dart';
 import 'package:pubspec/pubspec.dart';
 
@@ -71,7 +66,7 @@
     final scope = argResults!['scope'] as List<String>? ?? [];
     final ignore = argResults!['ignore'] as List<String>? ?? [];
 
-    final filters = PackageFilters(
+    final filters = (
       scope: scope.map(Glob.new).toList(),
       ignore: ignore.map(Glob.new).toList(),
     );
@@ -105,13 +100,9 @@
       PackageFilters filters) async {
     final versionBumps = <String, PackageUpdate>{};
 
-<<<<<<< HEAD
-    await visitPackagesInDependencyOrder(filters: filters, (package) async {
-=======
     final workspace = await Workspace.find();
 
-    await workspace.visitPackagesInDependencyOrder((package) async {
->>>>>>> 5115b0e8
+    await workspace.visitPackagesInDependencyOrder(filters: filters, (package) async {
       var update = await PackageUpdate.tryParse(package);
       if (update != null) {
         versionBumps[package.name] = update;
@@ -119,38 +110,18 @@
       }
 
       // Check if any of the dependencies has a version bump
-<<<<<<< HEAD
-      final dependencyChanges = package.dependenciesInWorkspace.values.followedBy(package.devDependenciesInWorkspace.values)
-          .map((dependency) => versionBumps[dependency.name])
-          .whereNotNull()
-=======
       final dependencyChanges = workspace
           .dependenciesInWorkspace(package)
           .map((dependency) => versionBumps[dependency])
           .nonNulls
->>>>>>> 5115b0e8
           .toList();
 
       if (dependencyChanges.isEmpty) return;
 
+      final lockedDependencyChanges =
+          _findLockedDependencyChanges(package, dependencyChanges);
+
       if (update == null) {
-<<<<<<< HEAD
-        // If a dependency has a version bump, we need to bump the version of this
-        // package as well. But only do so if the pubspec of the package
-        // has a version number.
-        if (package.pubSpec.version == null) return;
-
-        final dependencyUpdateType =
-            _findDependencyUpdateType(package, dependencyChanges);
-
-        if (dependencyUpdateType == null) {
-          return;
-        }
-
-        update = versionBumps[package.name] = PackageUpdate(
-          package,
-          dependencyUpdateType,
-=======
         // If a package has no updates but some dependency changes, we need to
         // bump the version of this package to match. But only do so if the
         // pubspec of the package has a version number.
@@ -159,7 +130,6 @@
           package,
           lockedDependencyChanges ??
               PackageUpdateType.dependencyChange(package.version!),
->>>>>>> 5115b0e8
         );
 
         if (package.changelog.existsSync()) {
@@ -184,48 +154,34 @@
 }
 
 extension on Package {
-<<<<<<< HEAD
-  bool allowsDependencyVersion(String dependencyName, Version version) {
-    return dependencyReferenceAllowsVersion(
-          pubSpec.dependencies[dependencyName],
-          version,
-        ) &&
-        dependencyReferenceAllowsVersion(
-          pubSpec.devDependencies[dependencyName],
-          version,
-=======
   bool isLockedWithDependency(String dependencyName) {
     return isLockedWithDependencyReference(
           pubspec.dependencies[dependencyName],
         ) ||
         isLockedWithDependencyReference(
           pubspec.devDependencies[dependencyName],
->>>>>>> 5115b0e8
         );
   }
 
-  bool dependencyReferenceAllowsVersion(
+  bool isLockedWithDependencyReference(
     DependencyReference? dependencyReference,
-    Version version,
   ) {
-    if (dependencyReference is! HostedReference) return true;
+    if (dependencyReference is! HostedReference) return false;
 
-    return dependencyReference.versionConstraint.allows(version);
+    return dependencyReference.versionConstraint is Version;
   }
 }
 
-PackageUpdateType? _findDependencyUpdateType(
+PackageUpdateType? _findLockedDependencyChanges(
   Package package,
   List<PackageUpdate> dependencyChanges,
 ) {
   PackageUpdateType? result;
+  for (final lockedDependency in dependencyChanges
+      .where((e) => package.isLockedWithDependency(e.package.name))) {
+    if (result != null && result != lockedDependency.type) return null;
 
-  for (final dependency in dependencyChanges) {
-    if (!package.allowsDependencyVersion(
-        dependency.package.name, dependency.newVersion)) {
-      result = PackageUpdateType.patch;
-      break;
-    }
+    result = lockedDependency.type;
   }
 
   return result;
